--- conflicted
+++ resolved
@@ -19,11 +19,7 @@
     author_email='datacube@ga.gov.au',
     description='Perform statistics operations on a Data Cube',
     install_requires=['xarray', 'click', 'pandas', 'numpy', 'datacube', 'rasterio', 'pyyaml',
-<<<<<<< HEAD
-                      'cloudpickle', 'boltons', 'pydash', 'fiona'],
-=======
-                      'cloudpickle', 'boltons', 'pydash', 'python-dateutil'],
->>>>>>> 83b470d6
+                      'cloudpickle', 'boltons', 'pydash', 'python-dateutil', 'fiona'],
     setup_requires=['pytest-runner'],
     tests_require=['pytest', 'mock', 'hypothesis', 'voluptuous'],
     entry_points={
