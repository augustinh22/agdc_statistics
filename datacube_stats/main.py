"""
Create statistical summaries command

"""
from __future__ import absolute_import, print_function

import logging
from functools import partial
from textwrap import dedent

try:
    import cPickle as pickle
except ImportError:
    import pickle

import click
import cloudpickle
import numpy as np
import pandas as pd
import xarray
import yaml
import fiona
import itertools
import rasterio.features

import datacube_stats
import datacube
from datacube import Datacube
from datacube.api import make_mask, GridWorkflow, Tile
from datacube.api.query import query_group_by, query_geopolygon, Query
from datacube.model import GridSpec
from datacube.utils.geometry import CRS, GeoBox, Geometry
from datacube.storage.masking import mask_invalid_data
from datacube.ui import click as ui
from datacube.ui.click import to_pathlib
from datacube.utils import read_documents, import_function, tile_iter
from datacube.utils.dates import date_sequence
from datacube_stats.models import StatsTask, OutputProduct
from datacube_stats.output_drivers import OUTPUT_DRIVERS, OutputFileAlreadyExists
from datacube_stats.runner import run_tasks
from datacube_stats.statistics import StatsConfigurationError, STATS
from datacube_stats.timer import MultiTimer
from otps.predict_wrapper import predict_tide
from otps import TimePoint
from datetime import timedelta
from datetime import datetime
from operator import itemgetter

__all__ = ['StatsApp', 'main']
_LOG = logging.getLogger(__name__)
DEFAULT_GROUP_BY = 'time'
DEFAULT_COMPUTATION_OPTIONS = {'chunking': {'x': 400, 'y': 400}}


def _print_version(ctx, param, value):
    if not value or ctx.resilient_parsing:
        return

    click.echo(
        '{prog}, version {version}'.format(
            prog='Data Cube',
            version=datacube.__version__
        )
    )

    click.echo(
        '{prog}, version {version}'.format(
            prog='Data Cube Statistics',
            version=datacube_stats.__version__
        )
    )
    ctx.exit()


@click.command(name='datacube-stats')
@click.argument('stats_config_file',
                type=click.Path(exists=True, readable=True, writable=False, dir_okay=False),
                callback=to_pathlib)
@click.option('--queue-size', type=click.IntRange(1, 100000), default=2000,
              help='Number of tasks to queue at the start')
@click.option('--save-tasks', type=click.Path(exists=False, writable=True, dir_okay=False))
@click.option('--load-tasks', type=click.Path(exists=True, readable=True))
<<<<<<< HEAD
=======
@click.option('--tile-index', nargs=2, type=int, help='Override input_region specified in configuration with a '
                                                      'single tile_index specified as [X] [Y]')
>>>>>>> b14d7bb2
@click.option('--output-location', help='Override output location in configuration file')
@ui.global_cli_options
@ui.executor_cli_options
@click.option('--version', is_flag=True, callback=_print_version,
              expose_value=False, is_eager=True)
@ui.pass_index(app_name='datacube-stats')
<<<<<<< HEAD
def main(index, stats_config_file, executor, queue_size, save_tasks, load_tasks, output_location):
=======
def main(index, stats_config_file, executor, queue_size, save_tasks, load_tasks, tile_index, output_location):
>>>>>>> b14d7bb2
    _log_setup()

    timer = MultiTimer().start('main')

    _, config = next(read_documents(stats_config_file))
<<<<<<< HEAD
    app = create_stats_app(config, index, output_location)
=======
    app = create_stats_app(config, index, tile_index, output_location)
>>>>>>> b14d7bb2
    app.queue_size = queue_size
    app.validate()

    if save_tasks:
        app.save_tasks_to_file(save_tasks)
        failed = 0
    elif load_tasks:
        successful, failed = app.run(executor, load_tasks)
    else:
        successful, failed = app.run(executor)

    timer.pause('main')
    _LOG.info('Stats processing completed in %s seconds.', timer.run_times['main'])

    if failed > 0:
        raise click.ClickException('%s of %s tasks were not completed successfully.' % (failed, successful))


def _log_setup():
    _LOG.debug('Loaded datacube_stats %s from %s.', datacube_stats.__version__, datacube_stats.__path__)
    _LOG.debug('Running against datacube-core %s from %s', datacube.__version__, datacube.__path__)


class StatsApp(object):
    """
    A StatsApp can produce a set of time based statistical products.
    """

    def __init__(self):
        #: Name of the configuration file used
        self.config_file = None

        #: Description of output file format
        self.storage = None

        #: Definition of source products, including their name, which variables to pull from them, and
        #: a specification of any masking that should be applied.
        self.sources = []

        #: List of filenames and statistical methods used, describing what the outputs of the run will be.
        self.output_product_specs = []

        #: Base directory to write output files to.
        #: Files may be created in a sub-directory, depending on the configuration of the
        #: :attr:`output_driver`.
        self.location = None

        #: How to slice a task up spatially to to fit into memory.
        self.computation = None

        #: Define tide class to accept all attributes
        self.tide_class = []

        #: An iterable of date ranges.
        self.date_ranges = None

        #: Generates tasks to compute statistics. These tasks should be :class:`StatsTask` objects
        #: and will define spatial and temporal boundaries, as well as statistical operations to be run.
        self.task_generator = None

        #: A class which knows how to create and write out data to a permanent storage format.
        #: Implements :class:`.output_drivers.OutputDriver`.
        self.output_driver = None

        #: An open database connection
        self.index = None

        #: A function to process the result of a complated task
        #: Takes a single argument of the task result
        self.process_completed = None

        self.queue_size = 50

    def validate(self):
        """Check StatsApp is correctly configured and raise an error if errors are found."""
        self._ensure_unique_output_product_names()
        self._ensure_stats_available()
        self._check_consistent_measurements()

        assert callable(self.task_generator)
        assert callable(self.output_driver)
        assert hasattr(self.output_driver, 'open_output_files')
        assert hasattr(self.output_driver, 'write_data')
        assert callable(self.process_completed)

    def _check_consistent_measurements(self):
        """Part of configuration validation"""
        try:
            first_source = self.sources[0]
        except IndexError:
            raise StatsConfigurationError('No data sources specified.')
        if not all(first_source.get('measurements') == source.get('measurements') for source in self.sources):
            raise StatsConfigurationError("Configuration Error: listed measurements of source products "
                                          "are not all the same.")

    def _ensure_stats_available(self):
        """Part of configuration validation"""
        for prod in self.output_product_specs:
            if 'statistic' not in prod:
                raise StatsConfigurationError('Invalid statistic definition %s, must specify which statistic to use. '
                                              'eg. statistic: mean' % yaml.dump(prod, indent=4,
                                                                                default_flow_style=False))
        available_statistics = set(STATS.keys())
        requested_statistics = set(prod['statistic'] for prod in self.output_product_specs)
        if not requested_statistics.issubset(available_statistics):
            raise StatsConfigurationError(
                'Requested Statistic(s) %s are not valid statistics. Available statistics are: %s'
                % (requested_statistics - available_statistics, available_statistics))

    def _ensure_unique_output_product_names(self):
        """Part of configuration validation"""
        output_names = [prod['name'] for prod in self.output_product_specs]
        duplicate_names = [x for x in output_names if output_names.count(x) > 1]
        if duplicate_names:
            raise StatsConfigurationError('Output products must all have different names. '
                                          'Duplicates found: %s' % duplicate_names)

    def run(self, executor, task_file=None):
        if task_file:
            tasks = unpickle_stream(task_file)
        else:
            tasks = self.generate_tasks(self.configure_outputs())

        app_info = _get_app_metadata(self.config_file)
        output_driver = partial(self.output_driver,
                                output_path=self.location,
                                app_info=app_info,
                                storage=self.storage)
        task_runner = partial(execute_task,
                              output_driver=output_driver,
                              chunking=self.computation['chunking'], tide_class=self.tide_class)
        return run_tasks(tasks,
                         executor,
                         task_runner,
                         self.process_completed,
                         queue_size=self.queue_size)

    def save_tasks_to_file(self, filename):
        _LOG.debug('Saving tasks to %s.', filename)
        output_products = self.configure_outputs()

        tasks = self.generate_tasks(output_products)
        num_saved = pickle_stream(tasks, filename)
        _LOG.debug('Successfully saved %s tasks to %s.', num_saved, filename)

    def generate_tasks(self, output_products):
        """
        Generate a sequence of `StatsTask` definitions.

        A Task Definition contains:

          * tile_index
          * time_period
          * sources: (list of)
          * output_products

        Sources is a list of dictionaries containing:

          * data
          * masks (list of)
          * spec - Source specification, containing details about which bands to load and how to apply masks.

        :param output_products: List of output product definitions
        :return:
        """
        for task in self.task_generator(index=self.index, date_ranges=self.date_ranges,
                                        sources_spec=self.sources):
            task.output_products = output_products
            yield task

    def configure_outputs(self, metadata_type='eo'):
        """
        Return dict mapping Output Product Name<->Output Product

        StatProduct describes the structure and how to compute the output product.
        """
        _LOG.info('Creating output products')

        output_products = {}

        measurements = _source_measurement_defs(self.index, self.sources)

        metadata_type = self.index.metadata_types.get_by_name(metadata_type)
        for output_spec in self.output_product_specs:
            output_products[output_spec['name']] = OutputProduct.from_json_definition(
                metadata_type=metadata_type,
                input_measurements=measurements,
                storage=self.storage,
                definition=output_spec)

        # TODO: Create the output product in the database

        return output_products

def geometry_mask(geoms, geobox, all_touched=False, invert=False):

    return rasterio.features.geometry_mask([geom.to_crs(geobox.crs) for geom in geoms],
                                           out_shape=geobox.shape,
                                           transform=geobox.affine,
                                           all_touched=all_touched,
                                           invert=invert)

<<<<<<< HEAD
def execute_task(task, output_driver, chunking, tide_class):
=======
class StatsProcessingException(Exception):
    pass


def execute_task(task, output_driver, chunking):
>>>>>>> b14d7bb2
    """
    Load data, run the statistical operations and write results out to the filesystem.

    :param datacube_stats.models.StatsTask task:
    :type output_driver: OutputDriver
    :param chunking: dict of dimension sizes to chunk the computation by
    """
    timer = MultiTimer().start('total')
    datacube.set_options(reproject_threads=1)

    try:
        with output_driver(task=task) as output_files:
            for sub_tile_slice in tile_iter(task.sample_tile, chunking):
<<<<<<< HEAD
                try:
                    timer.start('loading_data')
                    data = _load_data(sub_tile_slice, task.sources, tide_class['geom'])
                    timer.pause('loading_data')

                    for prod_name, stat in task.output_products.items():
                        _LOG.info("Computing %s in tile %s %s. Current timing: %s",
                                  prod_name, task.tile_index, sub_tile_slice, timer)
                        timer.start(prod_name)
                        stats_data = stat.compute(data)
                        # mask as per geometry now. Ideally Mask should have been done before computation
                        # But masking before computation is a problem as it brings 0 value.
                        mask = geometry_mask([tide_class['geom']], stats_data.geobox, invert=True)
                        stats_data = stats_data.where(mask)
                        timer.pause(prod_name)
                        # For each of the data variables, shove this chunk into the output results
                        timer.start('writing_data')
                        for var_name, var in stats_data.data_vars.items():  # TODO: Move this loop into output_files
                            output_files.write_data(prod_name, var_name, sub_tile_slice, var.values)
                        timer.pause('writing_data')
                except EmptyChunkException:
                    _LOG.debug('Error: No data returned while loading %s for %s. May have all been masked',
                               sub_tile_slice, task)
=======
                load_process_save_chunk(output_files, sub_tile_slice, task, timer)
>>>>>>> b14d7bb2
    except OutputFileAlreadyExists as e:
        _LOG.warning(e)
    except Exception as e:
        _LOG.error("Error processing task: %s", task)
        raise StatsProcessingException("Error processing task: %s" % task) from e

    timer.pause('total')
    _LOG.info('Completed %s %s task with %s data sources. Processing took: %s', task.tile_index,
              [d.strftime('%Y-%m-%d') for d in task.time_period], task.data_sources_length(), timer)
    return task


def load_process_save_chunk(output_files, chunk, task, timer):
    try:
        timer.start('loading_data')
        data = _load_data(chunk, task.sources)
        timer.pause('loading_data')

        for prod_name, stat in task.output_products.items():
            _LOG.info("Computing %s in tile %s %s. Current timing: %s",
                      prod_name, task.tile_index, chunk, timer)
            timer.start(prod_name)
            data = stat.compute(data)
            timer.pause(prod_name)

            # For each of the data variables, shove this chunk into the output results
            timer.start('writing_data')
            for var_name, var in data.data_vars.items():  # TODO: Move this loop into output_files
                output_files.write_data(prod_name, var_name, chunk, var.values)
            timer.pause('writing_data')
    except EmptyChunkException:
        _LOG.debug('Error: No data returned while loading %s for %s. May have all been masked',
                   chunk, task)


class EmptyChunkException(Exception):
    pass


def _load_data(sub_tile_slice, sources, geom):
    """
    Load a masked chunk of data from the datacube, based on a specification and list of datasets in `sources`.

    :param sub_tile_slice: A portion of a tile, tuple coordinates
    :param sources: a dictionary containing `data`, `spec` and `masks`
    :return: :class:`xarray.Dataset` containing loaded data. Will be indexed and sorted by time.
    """
<<<<<<< HEAD
    datasets = [_load_masked_data(sub_tile_slice, source_prod, geom) for source_prod in sources]  # list of datasets
    datasets = [dataset for dataset in datasets if dataset is not None]
=======
    datasets = [_load_masked_data(sub_tile_slice, source_prod)
                for source_prod in sources]  # list of datasets
    datasets = _mark_source_idx(datasets)
    datasets = _remove_emptys(datasets)
>>>>>>> b14d7bb2
    if len(datasets) == 0:
        raise EmptyChunkException()

    datasets = xarray.concat(datasets, dim='time')  # Copies all the data
    if len(datasets.time) == 0:
        raise EmptyChunkException()
    return datasets.isel(time=datasets.time.argsort())  # sort along time dim  # Copies all the data again
    # return inplace_isel(datasets, time=datasets.time.argsort())


<<<<<<< HEAD
def _load_masked_data(sub_tile_slice, source_prod, geom):
=======
def _mark_source_idx(datasets):
    for idx, dataset in enumerate(datasets):  # TODO, should be based on Source idx, not ds idx
        if dataset is not None:
            dataset.coords['source'] = ('time', np.repeat(idx, dataset.time.size))
    return datasets


def _remove_emptys(datasets):
    return [dataset
            for dataset in datasets
            if dataset is not None]


def _load_masked_data(sub_tile_slice, source_prod):
>>>>>>> b14d7bb2
    data = GridWorkflow.load(source_prod['data'][sub_tile_slice],
                             measurements=source_prod['spec'].get('measurements'),
                             skip_broken_datasets=True)

    mask_nodata = source_prod['spec'].get('mask_nodata', True)
    if mask_nodata:
        data = sensible_mask_invalid_data(data)

    # TODO: Check memory usage in here, I suspect it's blowing up
<<<<<<< HEAD
    data = _convert_dataset_to_float(data)
    data = mask_invalid_data(data)
    
=======

>>>>>>> b14d7bb2
    # if all NaN
    completely_empty = all(ds for ds in xarray.ufuncs.isnan(data).all().data_vars.values())
    if completely_empty:
        # Discard empty slice
        return None

    if 'masks' in source_prod and 'masks' in source_prod['spec']:
        for mask_spec, mask_tile in zip(source_prod['spec']['masks'], source_prod['masks']):
            if mask_tile is None:
                # Discard data due to no mask data
                return None
            fuse_func = import_function(mask_spec['fuse_func']) if 'fuse_func' in mask_spec else None
            mask = GridWorkflow.load(mask_tile[sub_tile_slice],
                                     measurements=[mask_spec['measurement']],
                                     fuse_func=fuse_func,
                                     skip_broken_datasets=True)[mask_spec['measurement']]
            mask = make_mask(mask, **mask_spec['flags'])
            data = sensible_where(data, mask)
            del mask
    return data


def sensible_mask_invalid_data(data):
    # TODO This should be pushed up to datacube-core
    # xarray.DataArray.where() converts ints to floats, since NaNs are used to represent nodata
    # by default, this uses float64, which is way over the top for an int16 value, so
    # lets convert to float32 first, to save a bunch of memory.
    data = _convert_to_floats(data)  # This is stripping out variable attributes
    return mask_invalid_data(data)


def sensible_where(data, mask):
    data = _convert_to_floats(data)  # This is stripping out variable attributes
    return data.where(mask)


def _convert_to_floats(data):
    # Use float32 instead of float64 if input dtype is int16
    assert isinstance(data, xarray.Dataset)
    for name, dataarray in data.data_vars.items():
        if dataarray.dtype != np.int16:
            return data
    return data.apply(lambda d: d.astype(np.float32), keep_attrs=True)


def _source_measurement_defs(index, sources):
    """
    Look up desired measurements from sources in the database index

    :return: list of measurement definitions
    """
    # Check all source measurements are equal
    first_source = sources[0]

    # Ensure specified sources match
    for other_source in sources[1:]:
        if other_source.get('measurements') != first_source.get('measurements'):
            raise StatsConfigurationError('Measurements in configured sources do not match. To combine sources'
                                          'they must all be identical. %s measurements are %s while %s measurements '
                                          'are %s' % (first_source['product'], first_source['measurements'],
                                                      other_source['product'], other_source['measurements']))

    source_measurements = index.products.get_by_name(first_source['product']).measurements

    try:
        measurements = [source_measurements[name] for name in first_source['measurements']]
    except KeyError:
        measurements = source_measurements

    return measurements


def _get_app_metadata(config_file):
    return {
        'lineage': {
            'algorithm': {
                'name': 'datacube-stats',
                'version': datacube_stats.__version__,
                'repo_url': 'https://github.com/GeoscienceAustralia/agdc_statistics.git',
                'parameters': {'configuration_file': str(config_file)}
            },
        }
    }


def _find_periods_with_data(index, product_names, period_duration='1 day',
                            start_date='1985-01-01', end_date='2000-01-01'):
    # TODO: Read 'simple' job configuration from file
    query = dict(y=(-3760000, -3820000), x=(1375400.0, 1480600.0), crs='EPSG:3577', time=(start_date, end_date))

    valid_dates = set()
    for product in product_names:
        counts = index.datasets.count_product_through_time(period_duration, product=product,
                                                           **Query(**query).search_terms)
        valid_dates.update(time_range for time_range, count in counts if count > 0)

    for time_range in sorted(valid_dates):
        yield time_range.begin, time_range.end


<<<<<<< HEAD
def create_stats_app(config, index=None, output_location=None):
=======
def create_stats_app(config, index=None, tile_index=None, output_location=None):
>>>>>>> b14d7bb2
    """
    Create a StatsApp to run a processing job, based on a configuration file

    :param config: dictionary based configuration
    :param index: open database connection
    :param tile_index: Only process a single tile of a gridded job. (useful for debugging)
    :return: read to run StatsApp
    """
    input_region = config.get('input_region')
    if tile_index and not input_region:
        input_region = {'tile': tile_index}

    stats_app = StatsApp()
    stats_app.index = index
    stats_app.config_file = config
    stats_app.storage = config['storage']
    stats_app.sources = config['sources']
    stats_app.output_product_specs = config['output_products']
<<<<<<< HEAD
    stats_app.location = config.get('location', output_location)  # Write files to current directory if not set in config
=======
    stats_app.location = config.get('location',
                                    output_location)  # Write files to current directory if not set in config
>>>>>>> b14d7bb2
    stats_app.computation = config.get('computation', DEFAULT_COMPUTATION_OPTIONS)
    stats_app.tide_class = config['tide_class']
    stats_app.date_ranges = _configure_date_ranges(index, config)
<<<<<<< HEAD
    stats_app.task_generator = _create_task_generator(config.get('input_region'), stats_app.tide_class, stats_app.storage)
=======
    stats_app.task_generator = _create_task_generator(input_region, stats_app.storage)
>>>>>>> b14d7bb2
    stats_app.output_driver = _prepare_output_driver(stats_app.storage)
    stats_app.process_completed = do_nothing  # TODO: Save dataset to database

    return stats_app


def _prepare_output_driver(storage):
    try:
        return OUTPUT_DRIVERS[storage['driver']]
    except KeyError:
        if 'driver' in storage:
            msg = 'Invalid output driver "{}" specified.'
        else:
            msg = 'No output driver specified.'
        raise StatsConfigurationError('{} Specify one of {} in storage->driver in the '
                                      'configuration file.'.format(msg, OUTPUT_DRIVERS.keys()))


def _configure_date_ranges(index, config):
    if 'date_ranges' not in config:
        raise StatsConfigurationError(dedent("""\
        No Date Range specification was found in the stats configuration file, please add a section similar to:
        
        date_ranges:
          start_date: 2010-01-01
          end_date: 2011-01-01
          stats_duration: 3m
          step_size: 3m
        
        This will produce 4 x quarterly statistics from the year 2010.
        """))
    date_ranges, sources = config['date_ranges'], config['sources']
    if date_ranges.get('type', 'simple') == 'simple':
        return list(date_sequence(start=pd.to_datetime(date_ranges['start_date']),
                                  end=pd.to_datetime(date_ranges['end_date']),
                                  stats_duration=date_ranges['stats_duration'],
                                  step_size=date_ranges['step_size']))
    elif date_ranges['type'] == 'find_daily_data':
        product_names = [source['product'] for source in sources]
        return list(_find_periods_with_data(index, product_names=product_names,
                                            start_date=date_ranges['start_date'],
                                            end_date=date_ranges['end_date']))
    else:
        raise StatsConfigurationError('Unknown date_ranges specification. Should be type=simple or '
                                      'type=find_daily_data')

def _create_task_generator(input_region, tide_class, storage):
    grid_spec = _make_grid_spec(storage)
   
    if input_region is None:
        _LOG.info('No input_region specified. Generating full available spatial region, gridded files.')
        return partial(_generate_gridded_tasks, grid_spec=grid_spec)

    if tide_class is not None: 
        _LOG.info('Generating polygon tidal images ')
        return partial(_generate_non_gridded_tidal_tasks, input_region=input_region, tide_class=tide_class, storage=storage)

    if 'tile' in input_region:  # Simple, single tile
        return partial(_generate_gridded_tasks, grid_spec=grid_spec, cell_index=input_region['tile'])

    elif 'geometry' in input_region:  # Larger spatial region
        # A large, multi-tile input region, specified as geojson. Output will be individual tiles.
        _LOG.info('Found geojson `input_region`, outputing tiles.')
        geopolygon = Geometry(input_region['geometry'], CRS('EPSG:4326'))
        return partial(_generate_gridded_tasks, grid_spec=grid_spec, geopolygon=geopolygon)

    elif 'from_file' in input_region:
        _LOG.info('Input spatial region specified by file: %s', input_region['from_file'])
        import fiona
        import shapely.ops
        from shapely.geometry import shape, mapping
        with fiona.open(input_region['from_file']) as input_region:
            joined = shapely.ops.unary_union(list(shape(geom['geometry']) for geom in input_region))
            final = joined.convex_hull
            crs = CRS(str(input_region.crs_wkt))
            boundary_polygon = Geometry(mapping(final), crs)

        return partial(_generate_gridded_tasks, grid_spec=grid_spec, geopolygon=boundary_polygon)

    else:
        _LOG.info('Generating statistics for an ungridded `input region`. Output as a single file.')
        return partial(_generate_non_gridded_tasks, input_region=input_region, storage=storage)


def do_nothing(task):
    pass


def _make_grid_spec(storage):
    """Make a grid spec based on a storage spec."""
    assert 'tile_size' in storage

    crs = CRS(storage['crs'])
    return GridSpec(crs=crs,
                    tile_size=[storage['tile_size'][dim] for dim in crs.dimensions],
                    resolution=[storage['resolution'][dim] for dim in crs.dimensions])


def _generate_gridded_tasks(index, sources_spec, date_ranges, grid_spec, geopolygon=None, cell_index=None):
    """
    Generate the required tasks through time and across a spatial grid.
    
    Input region can be limited by specifying either/or both of `geopolygon` and `cell_index`, which
    will both result in only datasets covering the poly or cell to be included.

    :param index: Datacube Index
    :return:
    """
    workflow = GridWorkflow(index, grid_spec=grid_spec)

    for time_period in date_ranges:
        _LOG.info('Making output product tasks for time period: %s', time_period)
        timer = MultiTimer().start('creating_tasks')

        # Tasks are grouped by tile_index, and may contain sources from multiple places
        # Each source may be masked by multiple masks
        tasks = {}
        for source_spec in sources_spec:
            group_by_name = source_spec.get('group_by', DEFAULT_GROUP_BY)
            source_filter = source_spec.get('source_filter', None)
            data = workflow.list_cells(product=source_spec['product'], time=time_period,
                                       group_by=group_by_name, geopolygon=geopolygon,
                                       cell_index=cell_index, source_filter=source_filter)
            masks = [workflow.list_cells(product=mask['product'], time=time_period,
                                         group_by=group_by_name, geopolygon=geopolygon,
                                         cell_index=cell_index)
                     for mask in source_spec.get('masks', [])]

            for tile_index, sources in data.items():
                task = tasks.setdefault(tile_index, StatsTask(time_period=time_period, tile_index=tile_index))
                task.sources.append({
                    'data': sources,
                    'masks': [mask.get(tile_index) for mask in masks],
                    'spec': source_spec,
                })

        timer.pause('creating_tasks')
        if tasks:
            _LOG.info('Created %s tasks for time period: %s. In: %s', len(tasks), time_period, timer)
        for task in tasks.values():
            yield task


def _generate_non_gridded_tidal_tasks(index, sources_spec, date_ranges, tide_class, input_region, storage):
    """
    Make stats tasks for a defined spatial region, that doesn't fit into a standard grid.

    :param index: database index
    :param input_region: dictionary of query parameters defining the target input region. Usually
                         x/y spatial boundaries.
    :return:
    """
    dc = Datacube(index=index)

    def make_tile(product, time, group_by, otpstime, geopoly):
        datasets = dc.find_datasets(product=product, time=time, geopolygon=geopoly, group_by=group_by)
        fil_datasets = list()
        dt= [dd[0] for dd in otpstime]
        # get the date list out of dt string and compare within the epoch
        for ds in datasets:
            if ds.time.begin.date().strftime("%Y-%m-%d") in dt:
                fil_datasets.append(ds)
        if len(fil_datasets) == 0:
            print ("No matched for product " + product + " on " + str(otpstime))
            return None
        datasets = fil_datasets
        group_by = query_group_by(group_by=group_by)
        sources = dc.group_datasets(datasets, group_by)
        res = storage['resolution']
        geobox = GeoBox.from_geopolygon(geopoly, (res['y'], res['x']))
        return Tile(sources, geobox)

    def list_poly_dates(geom):
        datasets = list()
        all_times = list()
        for source_spec in sources_spec:
            for mask in source_spec.get('masks', []):
                group_by_name = source_spec.get('group_by', 'solar_day')
                ds = dc.find_datasets(product=mask['product'], time=('1986-01-01', '2017-01-01'), geopolygon=geom, group_by=group_by_name)
                if len(ds) > 0 :
                    for dd in ds:
                        all_times.append(dd.time.begin.strftime("%Y-%m-%d %H:%M:%S"))
        return all_times

    def extract_otps_computed_data(dates, date_ranges, per, ln, la):
        
        tp = list()
        tide_dict = dict()
        ndate_list=list()
        mnt=timedelta(minutes=15)
        for dt in dates:
            dt = datetime.strptime(dt, "%Y-%m-%d %H:%M:%S")
            ndate_list.append(dt-mnt)
            ndate_list.append(dt)
            ndate_list.append(dt+mnt)
        for dt in ndate_list:
            tp.append(TimePoint(ln, la, dt))
        tides = predict_tide(tp)
        if len(tides) == 0:
           print ("No tide height observed from OTPS model within lat/lon range")
           sys.exit()
        print ("received from predict tides 15 minutes before and after ", str(datetime.now()))
        # collect in ebb/flow list
        for tt in tides:
            tide_dict[datetime.strptime(tt.timepoint.timestamp.isoformat()[0:19], "%Y-%m-%dT%H:%M:%S")] = tt.tide_m
        tmp_lt = sorted(tide_dict.items(), key=lambda x: x[0])
        print ("original datasets with extra two for each date" + str(len(tmp_lt)))
        dtlist = tmp_lt[1::3]
        my_data = sorted(dtlist, key=itemgetter(1))
        # print ([[dt[0].strftime("%Y-%m-%d %H:%M:%S"), dt[1]] for dt in tmp_lt])
        tmp_lt = [[tmp_lt[i+1][0].strftime("%Y-%m-%d"), 'ph'] \
                 if tmp_lt[i][1] < tmp_lt[i+1][1] and tmp_lt[i+2][1] <  tmp_lt[i+1][1]  else \
                 [tmp_lt[i+1][0].strftime("%Y-%m-%d"), 'pl'] if tmp_lt[i][1] > tmp_lt[i+1][1] and \
                 tmp_lt[i+2][1] >  tmp_lt[i+1][1]  else [tmp_lt[i+1][0].strftime("%Y-%m-%d"),'f'] \
                 if tmp_lt[i][1] < tmp_lt[i+2][1] else [tmp_lt[i+1][0].strftime("%Y-%m-%d"),'e'] \
                 for i in range(0, len(tmp_lt), 3)]
        _LOG.info('EBB FLOW tide details for entire archive of LS data %s', str(tmp_lt))
        tmp_lt = tmp_lt[1::3]
        PERC = 25  if per == 50 else per
        print ("percentage accepted " + str(per))
        max_height=my_data[-1][1]
        min_height=my_data[0][1]
        dr = max_height - min_height
        lmr = min_height + dr*PERC*0.01   # low tide max range
        hlr = max_height - dr*PERC*0.01   # high tide range
        list_low = list()
        list_high = list()
        if PERC == 50:
            list_high = sorted([[x[0][0].strftime('%Y-%m-%d'), x[0][1]] for x  in my_data if (x[0][1] >= lmr) & (x[0][1] <= hlr) ])
            print (" 50 PERCENTAGE sorted date tide list " + str(len(high)))
            _LOG.info('Created middle dates and tide heights for time period: %s %s', date_ranges, str(list_high))
        else:
            list_low = sorted([[x[0].strftime('%Y-%m-%d'), x[1]] for x in my_data if (x[1] <= lmr) & 
                                (x[0] >= date_ranges[0][0]) & (x[0] <= date_ranges[0][1])])
            list_high = sorted([[x[0].strftime('%Y-%m-%d'), x[1]] for x in my_data if (x[1] >= hlr) &
                                (x[0] >= date_ranges[0][0]) & (x[0] <= date_ranges[0][1])])
            _LOG.info('Created low percentage dates and tide heights for time period: %s %s', date_ranges, str(list_low))
            _LOG.info('\nCreated high percentage dates and tide heights for time period: %s %s', date_ranges, str(list_high))

        print ( "product is " + tide_class['product'])
        ebb_flow = str([tt for tt in tmp_lt if (datetime.strptime(tt[0], "%Y-%m-%d") >= date_ranges[0][0]) & 
                                               (datetime.strptime(tt[0], "%Y-%m-%d") <= date_ranges[0][1])])
        _LOG.info('\nCreated EBB FLOW for time period: %s %s', date_ranges, ebb_flow)
        #print (" EBB FLOW for this epoch " + str([tt for tt in tmp_lt if (datetime.strptime(tt[0], "%Y-%m-%d") >= date_ranges[0][0]) & 
        #         (datetime.strptime(tt[0], "%Y-%m-%d") <= date_ranges[0][1])]))
        return dtlist, list_low, list_high, ebb_flow

    with fiona.open(input_region['from_file']) as input_region:
        crs = CRS(str(input_region.crs_wkt))
        
        for feature in input_region:
            lon = feature['properties']['lon']
            lat = feature['properties']['lat']
            Id = feature['properties']['Id']
            #filter out only on selected features
            if Id in tide_class['feature_id']:
                geom = feature['geometry']
                boundary_polygon = Geometry(geom, crs)
                tide_class['geom'] = boundary_polygon
                print ("feature captured for Id " + str(Id) + " segmented centroid lon and lat " + str(lon) + str(lat))
                _LOG.info('Getting all dates corresponding this polygon for all sensor data')
                all_dates = list_poly_dates(boundary_polygon)
                all_list, list_low, list_high, ebb_flow = extract_otps_computed_data(all_dates, date_ranges, 
                                                                                     tide_class['percent'], lon, lat)
                prod = list()
                if "low_high" in tide_class['product']:
                    prod = ['low', 'high']
                elif "low" in tide_class['product']:
                    prod = ['low']
                elif "high" in tide_class['product']:
                    prod = ['high']
                else:
                    prod = ['middle']
                tile_index=(lon,lat)
                for time_period, pr in itertools.product(date_ranges, prod) :
                    nlon = pr.upper()+"_"+str(lon)
                    tile_index=(nlon,lat)
                    list_time = list_low if pr == 'low' else list_high
                    task = StatsTask(time_period=time_period, tile_index=tile_index,
                                     extras={'percent': tide_class['percent']})
                    print ("doing for product " + pr + " for percentage " + str(tide_class['percent']))
                    for source_spec in sources_spec:
                        group_by_name = source_spec.get('group_by', 'solar_day')

                        # Build Tile
                        data = make_tile(product=source_spec['product'], time=time_period,
                                         group_by=group_by_name, otpstime=list_time, geopoly=boundary_polygon) 
                        masks = [make_tile(product=mask['product'], time=time_period,
                                         group_by=group_by_name, otpstime=list_time, geopoly=boundary_polygon)
                                 for mask in source_spec.get('masks', [])]

                    if len(data.sources.time) == 0:
                         continue
                    print ("source details for " + pr + " " + str(data.sources.time.values))  
                    task.sources.append({
                        'data': data,
                        'masks': masks,
                        'spec': source_spec,
                    })
                    yield task

                #if task.sources:
                #    _LOG.info('Created task for time period: %s', time_period)
                #    yield task

def _generate_non_gridded_tasks(index, sources_spec, date_ranges, input_region, storage):
    """
    Make stats tasks for a defined spatial region, that doesn't fit into a standard grid.
    :param index: database index
    :param input_region: dictionary of query parameters defining the target input region. Usually
                         x/y spatial boundaries.
    :return:
    """
    dc = Datacube(index=index)

    def make_tile(product, time, group_by):
        datasets = dc.find_datasets(product=product, time=time, **input_region)
        group_by = query_group_by(group_by=group_by)
        sources = dc.group_datasets(datasets, group_by)

        res = storage['resolution']

        geopoly = query_geopolygon(**input_region)
        geopoly = geopoly.to_crs(CRS(storage['crs']))
        geobox = GeoBox.from_geopolygon(geopoly, (res['y'], res['x']))

        return Tile(sources, geobox)

    for time_period in date_ranges:
        task = StatsTask(time_period)

        for source_spec in sources_spec:
            group_by_name = source_spec.get('group_by', DEFAULT_GROUP_BY)

            # Build Tile
            data = make_tile(product=source_spec['product'], time=time_period,
                             group_by=group_by_name)

            masks = [make_tile(product=mask['product'], time=time_period,
                               group_by=group_by_name)
                     for mask in source_spec.get('masks', [])]

            if len(data.sources.time) == 0:
                continue

            task.sources.append({
                'data': data,
                'masks': masks,
                'spec': source_spec,
            })

        if task.sources:
            _LOG.info('Created task for time period: %s', time_period)
            yield task
                    



def pickle_stream(objs, filename):
    idx = 0
    with open(filename, 'wb') as stream:
        for idx, obj in enumerate(objs, start=1):
            cloudpickle.dump(obj, stream, pickle.HIGHEST_PROTOCOL)
    return idx


def unpickle_stream(filename):
    with open(filename, 'rb') as stream:
        while True:
            try:
                yield pickle.load(stream)
            except EOFError:
                break


if __name__ == '__main__':
    main()<|MERGE_RESOLUTION|>--- conflicted
+++ resolved
@@ -80,32 +80,21 @@
               help='Number of tasks to queue at the start')
 @click.option('--save-tasks', type=click.Path(exists=False, writable=True, dir_okay=False))
 @click.option('--load-tasks', type=click.Path(exists=True, readable=True))
-<<<<<<< HEAD
-=======
 @click.option('--tile-index', nargs=2, type=int, help='Override input_region specified in configuration with a '
                                                       'single tile_index specified as [X] [Y]')
->>>>>>> b14d7bb2
 @click.option('--output-location', help='Override output location in configuration file')
 @ui.global_cli_options
 @ui.executor_cli_options
 @click.option('--version', is_flag=True, callback=_print_version,
               expose_value=False, is_eager=True)
 @ui.pass_index(app_name='datacube-stats')
-<<<<<<< HEAD
-def main(index, stats_config_file, executor, queue_size, save_tasks, load_tasks, output_location):
-=======
 def main(index, stats_config_file, executor, queue_size, save_tasks, load_tasks, tile_index, output_location):
->>>>>>> b14d7bb2
     _log_setup()
 
     timer = MultiTimer().start('main')
 
     _, config = next(read_documents(stats_config_file))
-<<<<<<< HEAD
-    app = create_stats_app(config, index, output_location)
-=======
     app = create_stats_app(config, index, tile_index, output_location)
->>>>>>> b14d7bb2
     app.queue_size = queue_size
     app.validate()
 
@@ -300,23 +289,12 @@
 
         return output_products
 
-def geometry_mask(geoms, geobox, all_touched=False, invert=False):
-
-    return rasterio.features.geometry_mask([geom.to_crs(geobox.crs) for geom in geoms],
-                                           out_shape=geobox.shape,
-                                           transform=geobox.affine,
-                                           all_touched=all_touched,
-                                           invert=invert)
-
-<<<<<<< HEAD
-def execute_task(task, output_driver, chunking, tide_class):
-=======
+
 class StatsProcessingException(Exception):
     pass
 
 
 def execute_task(task, output_driver, chunking):
->>>>>>> b14d7bb2
     """
     Load data, run the statistical operations and write results out to the filesystem.
 
@@ -330,33 +308,7 @@
     try:
         with output_driver(task=task) as output_files:
             for sub_tile_slice in tile_iter(task.sample_tile, chunking):
-<<<<<<< HEAD
-                try:
-                    timer.start('loading_data')
-                    data = _load_data(sub_tile_slice, task.sources, tide_class['geom'])
-                    timer.pause('loading_data')
-
-                    for prod_name, stat in task.output_products.items():
-                        _LOG.info("Computing %s in tile %s %s. Current timing: %s",
-                                  prod_name, task.tile_index, sub_tile_slice, timer)
-                        timer.start(prod_name)
-                        stats_data = stat.compute(data)
-                        # mask as per geometry now. Ideally Mask should have been done before computation
-                        # But masking before computation is a problem as it brings 0 value.
-                        mask = geometry_mask([tide_class['geom']], stats_data.geobox, invert=True)
-                        stats_data = stats_data.where(mask)
-                        timer.pause(prod_name)
-                        # For each of the data variables, shove this chunk into the output results
-                        timer.start('writing_data')
-                        for var_name, var in stats_data.data_vars.items():  # TODO: Move this loop into output_files
-                            output_files.write_data(prod_name, var_name, sub_tile_slice, var.values)
-                        timer.pause('writing_data')
-                except EmptyChunkException:
-                    _LOG.debug('Error: No data returned while loading %s for %s. May have all been masked',
-                               sub_tile_slice, task)
-=======
                 load_process_save_chunk(output_files, sub_tile_slice, task, timer)
->>>>>>> b14d7bb2
     except OutputFileAlreadyExists as e:
         _LOG.warning(e)
     except Exception as e:
@@ -396,7 +348,7 @@
     pass
 
 
-def _load_data(sub_tile_slice, sources, geom):
+def _load_data(sub_tile_slice, sources):
     """
     Load a masked chunk of data from the datacube, based on a specification and list of datasets in `sources`.
 
@@ -404,30 +356,23 @@
     :param sources: a dictionary containing `data`, `spec` and `masks`
     :return: :class:`xarray.Dataset` containing loaded data. Will be indexed and sorted by time.
     """
-<<<<<<< HEAD
-    datasets = [_load_masked_data(sub_tile_slice, source_prod, geom) for source_prod in sources]  # list of datasets
-    datasets = [dataset for dataset in datasets if dataset is not None]
-=======
     datasets = [_load_masked_data(sub_tile_slice, source_prod)
                 for source_prod in sources]  # list of datasets
     datasets = _mark_source_idx(datasets)
     datasets = _remove_emptys(datasets)
->>>>>>> b14d7bb2
     if len(datasets) == 0:
         raise EmptyChunkException()
 
     datasets = xarray.concat(datasets, dim='time')  # Copies all the data
     if len(datasets.time) == 0:
         raise EmptyChunkException()
-    return datasets.isel(time=datasets.time.argsort())  # sort along time dim  # Copies all the data again
-    # return inplace_isel(datasets, time=datasets.time.argsort())
-
-
-<<<<<<< HEAD
-def _load_masked_data(sub_tile_slice, source_prod, geom):
-=======
+
+    # sort along time dim
+    return datasets.isel(time=datasets.time.argsort())  # Copies all the data again
+
+
 def _mark_source_idx(datasets):
-    for idx, dataset in enumerate(datasets):  # TODO, should be based on Source idx, not ds idx
+    for idx, dataset in enumerate(datasets):
         if dataset is not None:
             dataset.coords['source'] = ('time', np.repeat(idx, dataset.time.size))
     return datasets
@@ -440,7 +385,6 @@
 
 
 def _load_masked_data(sub_tile_slice, source_prod):
->>>>>>> b14d7bb2
     data = GridWorkflow.load(source_prod['data'][sub_tile_slice],
                              measurements=source_prod['spec'].get('measurements'),
                              skip_broken_datasets=True)
@@ -449,14 +393,6 @@
     if mask_nodata:
         data = sensible_mask_invalid_data(data)
 
-    # TODO: Check memory usage in here, I suspect it's blowing up
-<<<<<<< HEAD
-    data = _convert_dataset_to_float(data)
-    data = mask_invalid_data(data)
-    
-=======
-
->>>>>>> b14d7bb2
     # if all NaN
     completely_empty = all(ds for ds in xarray.ufuncs.isnan(data).all().data_vars.values())
     if completely_empty:
@@ -557,11 +493,7 @@
         yield time_range.begin, time_range.end
 
 
-<<<<<<< HEAD
-def create_stats_app(config, index=None, output_location=None):
-=======
 def create_stats_app(config, index=None, tile_index=None, output_location=None):
->>>>>>> b14d7bb2
     """
     Create a StatsApp to run a processing job, based on a configuration file
 
@@ -580,20 +512,11 @@
     stats_app.storage = config['storage']
     stats_app.sources = config['sources']
     stats_app.output_product_specs = config['output_products']
-<<<<<<< HEAD
     stats_app.location = config.get('location', output_location)  # Write files to current directory if not set in config
-=======
-    stats_app.location = config.get('location',
-                                    output_location)  # Write files to current directory if not set in config
->>>>>>> b14d7bb2
     stats_app.computation = config.get('computation', DEFAULT_COMPUTATION_OPTIONS)
     stats_app.tide_class = config['tide_class']
     stats_app.date_ranges = _configure_date_ranges(index, config)
-<<<<<<< HEAD
     stats_app.task_generator = _create_task_generator(config.get('input_region'), stats_app.tide_class, stats_app.storage)
-=======
-    stats_app.task_generator = _create_task_generator(input_region, stats_app.storage)
->>>>>>> b14d7bb2
     stats_app.output_driver = _prepare_output_driver(stats_app.storage)
     stats_app.process_completed = do_nothing  # TODO: Save dataset to database
 
